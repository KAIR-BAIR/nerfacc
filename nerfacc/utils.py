--- conflicted
+++ resolved
@@ -45,12 +45,8 @@
     t_min: Tensor = None,
     t_max: Tensor = None,
     render_step_size: float = 1e-3,
-<<<<<<< HEAD
     stratified: bool = False,
 ) -> Tuple[torch.Tensor, torch.Tensor, torch.Tensor, torch.Tensor, torch.Tensor]:
-=======
-) -> Tuple[Tensor, Tensor, Tensor, Tensor, Tensor]:
->>>>>>> 7f9ecf67
     """Volumetric marching with occupancy test.
 
     Note: this function is not differentiable to inputs.
