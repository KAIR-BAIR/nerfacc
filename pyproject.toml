[build-system]
requires = ["setuptools==65.5.0"]
build-backend = "setuptools.build_meta"

[project]
name = "nerfacc"
<<<<<<< HEAD
version = "0.2.4"
=======
version = "0.3.0"
>>>>>>> 7774ca46
description = "A General NeRF Acceleration Toolbox."
readme = "README.md"
authors = [{name = "Ruilong", email = "ruilongli94@gmail.com"}]
license = { text="MIT" }
requires-python = ">=3.7"
dependencies = [
    "importlib_metadata>=5.0.0; python_version<'3.8'",
    "ninja>=1.10.2.3",
    "pybind11>=2.10.0",
    "torch",  # tested with 1.12.0
    "rich>=12"
]

# [options]
# equivalent to using --extra-index-url with pip, 
# which is needed for specifying the CUDA version for torch
# dependency_links = [
#     "https://download.pytorch.org/whl/cu116"
# ]

[tool.setuptools.package-data]
"*" = ["*.cu", "*.cpp", "*.h"]

[project.urls]
homepage = "https://www.nerfacc.com/en/latest/"
documentation = "https://www.nerfacc.com/en/latest/"
repository = "https://github.com/KAIR-BAIR/nerfacc/"

[project.optional-dependencies]
# Development packages
dev = [
    "black[jupyter]==22.3.0",
    "isort==5.10.1",
    "pylint==2.13.4",
    "pytest==7.1.2",
    "pytest-xdist==2.5.0",
    "typeguard>=2.13.3",
    "pyyaml==6.0",
    "build",
    "twine",
]

# [tool.setuptools.packages.find]
# include = ["nerfacc", "scripts"]

[tool.black]
line-length = 80

[tool.isort]
multi_line_output = 3
line_length = 80
include_trailing_comma = true

[tool.pylint.messages_control]
max-line-length = 80
generated-members = ["numpy.*", "torch.*", "cv2.*", "cv.*"]
good-names-rgxs = "^[_a-zA-Z][_a-z0-9]?$"
ignore-paths = ["^tests/.*$", "examples/pycolmap"]
jobs = 0
disable = [
  "duplicate-code",
  "fixme",
  "logging-fstring-interpolation",
  "too-many-arguments",
  "too-many-branches",
  "too-many-instance-attributes",
  "too-many-locals",
  "unnecessary-ellipsis",
]

[tool.pytest.ini_options]
addopts = "-n=4 --typeguard-packages=nerfacc --disable-warnings"
testpaths = [
    "tests",
]

[tool.pyright]
include = ["nerfacc"]
exclude = ["**/node_modules",
    "**/__pycache__",
]
ignore = ["nerfacc/cuda"]
defineConstant = { DEBUG = true }

pythonVersion = "3.9"
pythonPlatform = "Linux"<|MERGE_RESOLUTION|>--- conflicted
+++ resolved
@@ -4,11 +4,7 @@
 
 [project]
 name = "nerfacc"
-<<<<<<< HEAD
-version = "0.2.4"
-=======
 version = "0.3.0"
->>>>>>> 7774ca46
 description = "A General NeRF Acceleration Toolbox."
 readme = "README.md"
 authors = [{name = "Ruilong", email = "ruilongli94@gmail.com"}]
